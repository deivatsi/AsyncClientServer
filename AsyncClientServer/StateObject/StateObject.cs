﻿using System;
using System.Collections.Generic;
using System.Linq;
using System.Net;
using System.Net.Security;
using System.Net.Sockets;
using System.Security.Cryptography;
using System.Text;

namespace AsyncClientServer.StateObject
{

	/// <summary>
	/// This class is used to keep track of certain values for server/client
	/// <para>This is needed because the client and server work async</para>
	/// <para>Implements
	///<seealso cref="IStateObject"/>
	/// </para>
	/// </summary>
	public class StateObject: IStateObject
	{

		/* Contains the state information. */

		//8192 = 8kb
		//16384 = 16kb
		//131072 = 0.131072Mb
		private const int Buffer_Size = 524288;
		private List<byte> _receivedBytes = new List<byte>();
		private StringBuilder _sb;

		public string RemoteIPv4 { get; set; }
		public string RemoteIPv6 { get; set; }

<<<<<<< HEAD
		public string LocalIPv4 {get;set;}
		public string LocalIPv6 { get; set; }

=======
		public string LocalIPv4 { get; set; }
		public string LocalIPv6 { get; set; }


>>>>>>> 046a6963
		/// <summary>
		/// Constructor for StateObject
		/// </summary>
		/// <param name="listener"></param>
		/// <param name="id"></param>
		public StateObject(Socket listener, int id = -1)
		{
			Listener = listener;

<<<<<<< HEAD
			IPEndPoint localEP = (IPEndPoint) listener.LocalEndPoint;
			IPEndPoint remoteEP = (IPEndPoint) listener.RemoteEndPoint;

			RemoteIPv4 = remoteEP.Address.MapToIPv4().ToString();
			RemoteIPv6 = remoteEP.Address.MapToIPv6().ToString();

			LocalIPv4 = localEP.Address.MapToIPv4().ToString();
			LocalIPv6 = localEP.Address.MapToIPv6().ToString();
=======
			SetIps();
>>>>>>> 046a6963

			Id = id;
			Close = false;
			Reset();
		}

		private void SetIps()
		{
			try
			{
				RemoteIPv4 = ((IPEndPoint)Listener.LocalEndPoint).Address.MapToIPv4().ToString();
				RemoteIPv6 = ((IPEndPoint)Listener.LocalEndPoint).Address.MapToIPv6().ToString();

				LocalIPv4 = ((IPEndPoint)Listener.LocalEndPoint).Address.MapToIPv4().ToString();
				LocalIPv6 = ((IPEndPoint)Listener.LocalEndPoint).Address.MapToIPv6().ToString();
			}
			catch (Exception ex)
			{

			}
		}

		/// <summary>
		/// How many bytes have been read
		/// </summary>
		public int Read { get; private set; }

		/// <summary>
		/// The flag of the state
		/// </summary>
		public int Flag { get; set; }

		/// <summary>
		/// The header of the message
		/// </summary>
		public string Header { get; set; }

		/// <summary>
		/// True if the current message is encrypted.
		/// </summary>
		public bool Encrypted { get; set; }

		/// <summary>
		/// Get the id
		/// </summary>
		public int Id { get; }

		/// <summary>
		/// Return of set close boolean
		/// <para>This parameter is used to check if the socket has to be closed.</para>
		/// </summary>
		public bool Close { get; set; }

		/// <summary>
		/// Gets the bufferSize
		/// </summary>
		public int BufferSize => Buffer_Size;

		/// <summary>
		/// Get or set the MessageSize of the current message
		/// </summary>
		public int MessageSize { get; set; }

		/// <summary>
		/// Gets or sets the Sslstream of the state
		/// </summary>
		public SslStream SslStream { get; set; }

		/// <summary>
		/// Get or set the HeaderSize of the current message
		/// </summary>
		public int HeaderSize { get; set; }

		/// <summary>
		/// Gets the amount of bytes in the buffer
		/// </summary>
		public byte[] Buffer { get; set; } = new byte[Buffer_Size];

		/// <summary>
		/// Returns the listener socket
		/// </summary>
		public Socket Listener { get; }

		/// <summary>
		/// Returns the text from stringBuilder
		/// </summary>
		public string Text => this._sb.ToString();

		/// <summary>
		/// Gets how much bytes have been received.
		/// </summary>
		public byte[] ReceivedBytes => _receivedBytes.ToArray();

		/// <summary>
		/// Appends a byte array
		/// </summary>
		/// <param name="bytes"></param>
		public void AppendBytes(byte[] bytes)
		{
			foreach (var b in bytes)
			{
				_receivedBytes.Add(b);
			}
		}

		/// <summary>
		/// Add text to stringBuilder
		/// </summary>
		/// <param name="text"></param>
		public void Append(string text)
		{
			_sb.Append(text);
		}

		/// <summary>
		/// Appends how much bytes have been read
		/// </summary>
		/// <param name="length"></param>
		public void AppendRead(int length)
		{
			Read += length;
		}

		/// <summary>
		/// Removes some bytes that have been read
		/// </summary>
		/// <param name="length"></param>
		public void SubtractRead(int length)
		{
			Read -= length;
		}

		/// <summary>
		/// Change the buffer
		/// </summary>
		/// <param name="bytes"></param>
		public void ChangeBuffer(byte[] bytes)
		{
			Buffer = bytes;
		}

		/// <summary>
		/// Change the state of the current stateObject
		/// </summary>
		public StateObjectState.StateObjectState CurrentState { get; set; }


		/// <summary>
		/// Resets the stringBuilder and other properties
		/// </summary>
		public void Reset()
		{
			Header = "";
			MessageSize = 0;
			HeaderSize = 0;
			Encrypted = false;
			_receivedBytes = new List<byte>();
			Read = 0;
			Flag = 0;
			_sb = new StringBuilder();
		}

	}
}<|MERGE_RESOLUTION|>--- conflicted
+++ resolved
@@ -32,16 +32,9 @@
 		public string RemoteIPv4 { get; set; }
 		public string RemoteIPv6 { get; set; }
 
-<<<<<<< HEAD
-		public string LocalIPv4 {get;set;}
-		public string LocalIPv6 { get; set; }
-
-=======
 		public string LocalIPv4 { get; set; }
 		public string LocalIPv6 { get; set; }
 
-
->>>>>>> 046a6963
 		/// <summary>
 		/// Constructor for StateObject
 		/// </summary>
@@ -51,18 +44,7 @@
 		{
 			Listener = listener;
 
-<<<<<<< HEAD
-			IPEndPoint localEP = (IPEndPoint) listener.LocalEndPoint;
-			IPEndPoint remoteEP = (IPEndPoint) listener.RemoteEndPoint;
-
-			RemoteIPv4 = remoteEP.Address.MapToIPv4().ToString();
-			RemoteIPv6 = remoteEP.Address.MapToIPv6().ToString();
-
-			LocalIPv4 = localEP.Address.MapToIPv4().ToString();
-			LocalIPv6 = localEP.Address.MapToIPv6().ToString();
-=======
 			SetIps();
->>>>>>> 046a6963
 
 			Id = id;
 			Close = false;
