--- conflicted
+++ resolved
@@ -137,13 +137,7 @@
 					if (success)
 					{
 						_clients.Add(id, state);
-<<<<<<< HEAD
 						ClientConnectedInvoke(id, state);
-=======
-
-						ClientConnectedInvoke(id, state);
-
->>>>>>> 046a6963
 						StartReceiving(state);
 					}
 					else
